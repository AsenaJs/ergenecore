--- conflicted
+++ resolved
@@ -27,9 +27,5 @@
     "noUnusedParameters": true,
     "noPropertyAccessFromIndexSignature": true
   },
-<<<<<<< HEAD
-  "exclude": ["node_modules", "lib/test/**/*.ts", "**/*.test.ts", "**/*.spec.ts", "benchmark"]
-=======
   "exclude": ["node_modules", "lib/test/**/*.ts", "**/*.test.ts", "**/*.spec.ts", "benchmark", "*.config.*"]
->>>>>>> 23f33eb8
 }