--- conflicted
+++ resolved
@@ -9,11 +9,7 @@
     "README.md",
     "LICENSE"
   ],
-<<<<<<< HEAD
-  "version": "1.1.0",
-=======
   "version": "1.2.0",
->>>>>>> 23f33eb8
   "author": "LibirSoft",
   "license": "MIT",
   "scripts": {
@@ -39,11 +35,7 @@
     "@types/bun": "latest",
     "@typescript-eslint/eslint-plugin": "^8.46.2",
     "@typescript-eslint/parser": "^8.46.2",
-<<<<<<< HEAD
-    "eslint": "^9.38.0",
-=======
     "eslint": "^9.39.0",
->>>>>>> 23f33eb8
     "eslint-config-alloy": "^5.1.2",
     "eslint-config-prettier": "^9.1.2",
     "eslint-plugin-alloy": "^1.2.1",
@@ -55,11 +47,7 @@
     "typescript-eslint": "^8.46.2"
   },
   "peerDependencies": {
-<<<<<<< HEAD
-    "@asenajs/asena": "^0.5.0",
-=======
     "@asenajs/asena": "^0.6.0",
->>>>>>> 23f33eb8
     "typescript": "^5.8.2"
   },
   "dependencies": {
